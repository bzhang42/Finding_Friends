--- conflicted
+++ resolved
@@ -1,11 +1,4 @@
-<<<<<<< HEAD
 # Finding_Friends
 CS 281 Final Project
 
-The DQN Agents, training and testing are all contained within the Jupyter Notebooks. The Python files contain the game logic, baseline agents and mechanisms.
-=======
-# Finding_Friends
-CS 281 Final Project
-
-Report: https://github.com/bzhang42/Finding_Friends/blob/master/CS_281_Final_Project_Report.pdf. The DQN Agents, training and testing are all contained within the Jupyter Notebooks. The Python files contain the game logic, baseline agents and mechanisms.
->>>>>>> c73ea173
+Report: https://github.com/bzhang42/Finding_Friends/blob/master/CS_281_Final_Project_Report.pdf. The DQN Agents, training and testing are all contained within the Jupyter Notebooks. The Python files contain the game logic, baseline agents and mechanisms.